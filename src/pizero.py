--- conflicted
+++ resolved
@@ -8,12 +8,6 @@
 import numpy as np
 from itertools import islice
 import multiprocessing
-<<<<<<< HEAD
-import time
-import copy
-=======
-
->>>>>>> 980c5fc7
 
 import gym
 from src.mcts_memory import Transition, blank_batch_trans
@@ -110,17 +104,8 @@
 class MCTS:
     def __init__(self, args, n_actions, network):
         self.args = args
-<<<<<<< HEAD
-        self.env = env
         self.network = network
-        if args.target_update_interval <= 0:
-            self.target_network = network
-        else:
-            self.target_network = copy.deepcopy(network)
-=======
         self.n_actions = n_actions
-        self.target_network = network
->>>>>>> 980c5fc7
         self.min_max_stats = MinMaxStats()
 
     def update_target(self):
@@ -145,49 +130,49 @@
             parent = search_path[-2]
             with torch.no_grad():
                 action = torch.tensor(action, device=self.args.device)
-                network_output = self.target_network.inference(parent.hidden_state, action)
+                network_output = self.network.inference(parent.hidden_state, action)
             self.expand_node(node, network_output)
             self.backpropagate(search_path, network_output.value)
         return root
 
     def batched_run(self, obs_tensor):
-        roots = []
-        obs_tensor = obs_tensor.to(self.args.device)
-        network_output = self.target_network.initial_inference(obs_tensor)
-
-        for i in range(obs_tensor.shape[0]):
-            root = Node(0)
-            self.expand_node(root, network_output[i])
-            self.add_exploration_noise(root)
-            roots.append(root)
-
-        for s in range(self.args.num_simulations):
-            nodes, search_paths, actions, hidden_states = [], [], [], []
+        with torch.no_grad():
+            roots = []
+            obs_tensor = obs_tensor.to(self.args.device)
+              network_output = self.network.initial_inference(obs_tensor)
+
             for i in range(obs_tensor.shape[0]):
-                node = roots[i]
-                search_path = [node]
-
-                while node.expanded():
-                    action, node = self.optimized_select_child(node, node.children.items())
-                    search_path.append(node)
-
-                # Inside the search tree we use the dynamics function to obtain the next
-                # hidden state given an action and the previous hidden state.
-                parent = search_path[-2]
-                actions.append(torch.tensor(action))
-                hidden_states.append(parent.hidden_state)
-                nodes.append(node)
-                search_paths.append(search_path)
-
-            with torch.no_grad():
+                root = Node(0)
+                self.expand_node(root, network_output[i])
+                self.add_exploration_noise(root)
+                roots.append(root)
+
+            for s in range(self.args.num_simulations):
+                nodes, search_paths, actions, hidden_states = [], [], [], []
+                for i in range(obs_tensor.shape[0]):
+                    node = roots[i]
+                    search_path = [node]
+
+                    while node.expanded():
+                        action, node = self.optimized_select_child(node, node.children.items())
+                        search_path.append(node)
+
+                    # Inside the search tree we use the dynamics function to obtain the next
+                    # hidden state given an action and the previous hidden state.
+                    parent = search_path[-2]
+                    actions.append(torch.tensor(action))
+                    hidden_states.append(parent.hidden_state)
+                    nodes.append(node)
+                    search_paths.append(search_path)
+
                 actions = torch.stack(actions, 0).to(self.args.device)
                 hidden_states = torch.stack(hidden_states, 0).to(self.args.device)
-                network_output = self.target_network.inference(hidden_states, actions)
-
-            for i in range(obs_tensor.shape[0]):
-                self.expand_node(nodes[i], network_output[i])
-                self.backpropagate(search_paths[i], network_output[i].value)
-        return roots
+                network_output = self.network.inference(hidden_states, actions)
+
+                for i in range(obs_tensor.shape[0]):
+                    self.expand_node(nodes[i], network_output[i])
+                    self.backpropagate(search_paths[i], network_output[i].value)
+            return roots
 
     def expand_node(self, node, network_output):
         node.hidden_state = network_output.next_state
