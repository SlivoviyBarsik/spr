--- conflicted
+++ resolved
@@ -57,13 +57,9 @@
     )
 
     if args.prioritized:
-<<<<<<< HEAD
-        replay_kwargs["input_priorities"] = args.input_priorities,
-=======
         replay_kwargs['alpha'] = args.priority_exponent
         replay_kwargs['beta'] = args.priority_weight
-        replay_kwargs["input_priorities"]=args.input_priorities,
->>>>>>> 46cfd2db
+        replay_kwargs["input_priorities"] = args.input_priorities
         buffer = AsyncPrioritizedSequenceReplayFrameBufferExtended(**replay_kwargs)
     else:
         buffer = AsyncUniformSequenceReplayFrameBufferExtended(**replay_kwargs)
