# Byte-compiled / optimized / DLL files
__pycache__/
*.py[cod]
*$py.class

# C extensions
*.so

# Distribution / packaging
.Python
build/
develop-eggs/
dist/
downloads/
eggs/
.eggs/
lib/
lib64/
parts/
sdist/
var/
wheels/
*.egg-info/
.installed.cfg
*.egg
MANIFEST

# PyInstaller
#  Usually these files are written by a python script from a template
#  before PyInstaller builds the exe, so as to inject date/other infos into it.
*.manifest
*.spec

# Installer logs
pip-log.txt
pip-delete-this-directory.txt

# Unit test / coverage reports
htmlcov/
.tox/
.coverage
.coverage.*
.cache
nosetests.xml
coverage.xml
*.cover
.hypothesis/
.pytest_cache/
tests

# Translations
*.mo
*.pot

# Django stuff:
*.log
local_settings.py
db.sqlite3

# Flask stuff:
instance/
.webassets-cache

# Scrapy stuff:
.scrapy

# Sphinx documentation
docs/_build/

# PyBuilder
target/

# Jupyter Notebook
.ipynb_checkpoints

# pyenv
.python-version

# celery beat schedule file
celerybeat-schedule

# SageMath parsed files
*.sage.py

# Environments
.env
.venv
env/
venv/
ENV/
env.bak/
venv.bak/

# Spyder project settings
.spyderproject
.spyproject

# Rope project settings
.ropeproject

# mkdocs documentation
/site

# mypy
.mypy_cache/

.idea
*.pt
tmp/
<<<<<<< HEAD
wandb/

# PHYRE directories
phyre
runs
results
=======
wandb
philly/
results/
>>>>>>> ac1c17c1
<|MERGE_RESOLUTION|>--- conflicted
+++ resolved
@@ -107,15 +107,6 @@
 .idea
 *.pt
 tmp/
-<<<<<<< HEAD
-wandb/
-
-# PHYRE directories
-phyre
-runs
-results
-=======
 wandb
 philly/
-results/
->>>>>>> ac1c17c1
+results/